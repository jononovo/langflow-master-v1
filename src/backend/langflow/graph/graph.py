from typing import Dict, List, Union

from langflow.graph.base import Edge, Node
from langflow.graph.nodes import (
    AgentNode,
    ChainNode,
    FileToolNode,
    LLMNode,
    MemoryNode,
    PromptNode,
    ToolkitNode,
    ToolNode,
    WrapperNode,
    EmbeddingNode,
    VectorStoreNode,
    DocumentLoaderNode,
)
from langflow.interface.agents.base import agent_creator
from langflow.interface.chains.base import chain_creator
from langflow.interface.llms.base import llm_creator
from langflow.interface.prompts.base import prompt_creator
from langflow.interface.toolkits.base import toolkits_creator
from langflow.interface.tools.base import tool_creator
from langflow.interface.tools.constants import FILE_TOOLS
from langflow.interface.tools.util import get_tools_dict
from langflow.interface.wrappers.base import wrapper_creator
<<<<<<< HEAD
from langflow.interface.embeddings.base import embedding_creator
from langflow.interface.vectorStore.base import vectorstore_creator
from langflow.interface.documentLoaders.base import documentloader_creator
=======
from langflow.interface.memories.base import memory_creator
>>>>>>> cd28bdd1
from langflow.utils import payload


class Graph:
    def __init__(
        self,
        nodes: List[Dict[str, Union[str, Dict[str, Union[str, List[str]]]]]],
        edges: List[Dict[str, str]],
    ) -> None:
        self._nodes = nodes
        self._edges = edges
        self._build_graph()

    def _build_graph(self) -> None:
        self.nodes = self._build_nodes()
        self.edges = self._build_edges()
        for edge in self.edges:
            edge.source.add_edge(edge)
            edge.target.add_edge(edge)

        # This is a hack to make sure that the LLM node is sent to
        # the toolkit node
        llm_node = None
        for node in self.nodes:
            node._build_params()

            if isinstance(node, LLMNode):
                llm_node = node

        for node in self.nodes:
            if isinstance(node, ToolkitNode):
                node.params["llm"] = llm_node
        # remove invalid nodes
        self.nodes = [node for node in self.nodes if self._validate_node(node)]

    def _validate_node(self, node: Node) -> bool:
        # All nodes that do not have edges are invalid
        return len(node.edges) > 0

    def get_node(self, node_id: str) -> Union[None, Node]:
        return next((node for node in self.nodes if node.id == node_id), None)

    def get_nodes_with_target(self, node: Node) -> List[Node]:
        connected_nodes: List[Node] = [
            edge.source for edge in self.edges if edge.target == node
        ]
        return connected_nodes

    def build(self) -> List[Node]:
        # Get root node
        root_node = payload.get_root_node(self)
        if root_node is None:
            raise ValueError("No root node found")
        return root_node.build()

    def get_node_neighbors(self, node: Node) -> Dict[Node, int]:
        neighbors: Dict[Node, int] = {}
        for edge in self.edges:
            if edge.source == node:
                neighbor = edge.target
                if neighbor not in neighbors:
                    neighbors[neighbor] = 0
                neighbors[neighbor] += 1
            elif edge.target == node:
                neighbor = edge.source
                if neighbor not in neighbors:
                    neighbors[neighbor] = 0
                neighbors[neighbor] += 1
        return neighbors

    def _build_edges(self) -> List[Edge]:
        # Edge takes two nodes as arguments, so we need to build the nodes first
        # and then build the edges
        # if we can't find a node, we raise an error

        edges: List[Edge] = []
        for edge in self._edges:
            source = self.get_node(edge["source"])
            target = self.get_node(edge["target"])
            if source is None:
                raise ValueError(f"Source node {edge['source']} not found")
            if target is None:
                raise ValueError(f"Target node {edge['target']} not found")
            edges.append(Edge(source, target))
        return edges

    def _build_nodes(self) -> List[Node]:
        nodes: List[Node] = []
        for node in self._nodes:
            node_data = node["data"]
            node_type: str = node_data["type"]  # type: ignore
            node_lc_type: str = node_data["node"]["template"]["_type"]  # type: ignore

            if node_type in prompt_creator.to_list():
                nodes.append(PromptNode(node))
            elif (
                node_type in agent_creator.to_list()
                or node_lc_type in agent_creator.to_list()
            ):
                nodes.append(AgentNode(node))
            elif node_type in chain_creator.to_list():
                nodes.append(ChainNode(node))
            elif (
                node_type in tool_creator.to_list()
                or node_lc_type in get_tools_dict().keys()
            ):
                if node_type in FILE_TOOLS:
                    nodes.append(FileToolNode(node))
                nodes.append(ToolNode(node))
            elif node_type in toolkits_creator.to_list():
                nodes.append(ToolkitNode(node))
            elif node_type in wrapper_creator.to_list():
                nodes.append(WrapperNode(node))
            elif (
                node_type in llm_creator.to_list()
                or node_lc_type in llm_creator.to_list()
            ):
                nodes.append(LLMNode(node))
<<<<<<< HEAD
            elif node_type in embedding_creator.to_list():
                nodes.append(EmbeddingNode(node))
            elif node_type in vectorstore_creator.to_list():
                nodes.append(VectorStoreNode(node))
            elif node_type in documentloader_creator.to_list():
                nodes.append(DocumentLoaderNode(node))
=======
            elif (
                node_type in memory_creator.to_list()
                or node_lc_type in memory_creator.to_list()
            ):
                nodes.append(MemoryNode(node))
>>>>>>> cd28bdd1
            else:
                nodes.append(Node(node))
        return nodes

    def get_children_by_node_type(self, node: Node, node_type: str) -> List[Node]:
        children = []
        node_types = [node.data["type"]]
        if "node" in node.data:
            node_types += node.data["node"]["base_classes"]
        if node_type in node_types:
            children.append(node)
        return children<|MERGE_RESOLUTION|>--- conflicted
+++ resolved
@@ -24,13 +24,10 @@
 from langflow.interface.tools.constants import FILE_TOOLS
 from langflow.interface.tools.util import get_tools_dict
 from langflow.interface.wrappers.base import wrapper_creator
-<<<<<<< HEAD
 from langflow.interface.embeddings.base import embedding_creator
 from langflow.interface.vectorStore.base import vectorstore_creator
 from langflow.interface.documentLoaders.base import documentloader_creator
-=======
 from langflow.interface.memories.base import memory_creator
->>>>>>> cd28bdd1
 from langflow.utils import payload
 
 
@@ -149,20 +146,17 @@
                 or node_lc_type in llm_creator.to_list()
             ):
                 nodes.append(LLMNode(node))
-<<<<<<< HEAD
             elif node_type in embedding_creator.to_list():
                 nodes.append(EmbeddingNode(node))
             elif node_type in vectorstore_creator.to_list():
                 nodes.append(VectorStoreNode(node))
             elif node_type in documentloader_creator.to_list():
                 nodes.append(DocumentLoaderNode(node))
-=======
             elif (
                 node_type in memory_creator.to_list()
                 or node_lc_type in memory_creator.to_list()
             ):
                 nodes.append(MemoryNode(node))
->>>>>>> cd28bdd1
             else:
                 nodes.append(Node(node))
         return nodes
