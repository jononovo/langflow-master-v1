import { Dialog, Transition } from "@headlessui/react";
import { ChatBubbleOvalLeftEllipsisIcon } from "@heroicons/react/24/outline";
import { Fragment, useContext, useEffect, useRef, useState } from "react";
import { FlowType, NodeType } from "../../types/flow";
import { alertContext } from "../../contexts/alertContext";
import { toNormalCase } from "../../utils";
import { typesContext } from "../../contexts/typesContext";
import ChatMessage from "./chatMessage";
import { FaEraser } from "react-icons/fa";
import { sendAllProps } from "../../types/api";
import { ChatMessageType, ChatType } from "../../types/chat";
import ChatInput from "./chatInput";

const _ = require("lodash");

export default function ChatModal({
	flow,
	open,
	setOpen,
}: {
	open: boolean;
	setOpen: Function;
	flow: FlowType;
}) {
	const [chatValue, setChatValue] = useState("");
	const [chatHistory, setChatHistory] = useState<ChatMessageType[]>([]);
	const { reactFlowInstance } = useContext(typesContext);
	const { setErrorData, setNoticeData } = useContext(alertContext);
	const ws = useRef<WebSocket | null>(null);
	const [lockChat, setLockChat] = useState(false);
	const isOpen = useRef(open);

	useEffect(() => {
		isOpen.current = open;
	}, [open]);
	var isStream = false;

	const addChatHistory = (
		message: string,
		isSend: boolean,
		thought?: string,
		files?: Array<any>
	) => {
		setChatHistory((old) => {
			let newChat = _.cloneDeep(old);
			if (files) {
				newChat.push({ message, isSend, files, thought });
			} else if (thought) {
				newChat.push({ message, isSend, thought });
			} else {
				newChat.push({ message, isSend });
			}
			return newChat;
		});
	};

	//add proper type signature for function

<<<<<<< HEAD
  function updateLastMessage({
    str,
    thought,
    end = false,
  }: {
    str?: string;
    thought?: string;
    // end param default is false
    end?: boolean;
  }) {
    setChatHistory((old) => {
      let newChat = [...old];
      if (str) {
        if (end && !newChat[newChat.length - 1].message) {
          newChat[newChat.length - 1].message = str;
        } else if (!end) {
          newChat[newChat.length - 1].message =
            newChat[newChat.length - 1].message + str;
        }
      }
      if (thought) {
        newChat[newChat.length - 1].thought = thought;
      }
      return newChat;
    });
  }
=======
	function updateLastMessage({
		str,
		thought,
		end = false,
		files
	
	}: {
		str?: string;
		thought?: string;
		// end param default is false
		end?: boolean;
		files?: Array<any>
	}) {
		setChatHistory((old) => {
			let newChat = [...old];
			if (str) {
				if (end) {
					newChat[newChat.length - 1].message = str;
				} else {
					newChat[newChat.length - 1].message =
						newChat[newChat.length - 1].message + str;
				}
			}
			if (thought) {
				newChat[newChat.length - 1].thought = thought;
			}
			if(files){
				newChat[newChat.length - 1].files = files;
			}
			return newChat;
		});
	}
>>>>>>> eb4ebc4b

	function handleOnClose(event: CloseEvent) {
		if (isOpen.current) {
			console.log(event)
			setLockChat(false);
			setTimeout(() => {
				connectWS();
			}, 1000);
		}
	}

	function handleWsMessage(data: any) {
		if (Array.isArray(data)) {
			//set chat history
			setChatHistory((_) => {
				let newChatHistory: ChatMessageType[] = [];
				data.forEach(
					(chatItem: {
						intermediate_steps?: "string";
						is_bot: boolean;
						message: string;
						type: string;
						files?: Array<any>;
					}) => {
						if (chatItem.message) {
							newChatHistory.push(
								chatItem.files
									? {
											isSend: !chatItem.is_bot,
											message: chatItem.message,
											thought: chatItem.intermediate_steps,
											files: chatItem.files,
									  }
									: {
											isSend: !chatItem.is_bot,
											message: chatItem.message,
											thought: chatItem.intermediate_steps,
									  }
							);
						}
					}
				);
				return newChatHistory;
			});
		}
		if (data.type === "start") {
			console.log("start");
			addChatHistory("", false);
			isStream = true;
		}
		if (data.type === "end") {
			if (data.intermediate_steps) {
				
				updateLastMessage({
					str: data.message,
					thought: data.intermediate_steps,
					end: true,
				});
			}
			if(data.files){
				updateLastMessage({
					end: true,
					files: data.files
				});
			}

			setLockChat(false);
			isStream = false;
		}
		if (data.type === "stream" && isStream) {
			updateLastMessage({ str: data.message });
		}
	}

	function connectWS() {
		try {
			const urlWs =
				process.env.NODE_ENV === "development"
					? `ws://localhost:7860/chat/${flow.id}`
					: `${window.location.protocol === "https:" ? "wss" : "ws"}://${
							window.location.host
					  }/chat/${flow.id}`;

			const newWs = new WebSocket(urlWs);
			newWs.onopen = () => {
				console.log("WebSocket connection established!");
			};
			console.log(flow.id);
			newWs.onmessage = (event) => {
				const data = JSON.parse(event.data);
				console.log("Received data:", data);
				handleWsMessage(data);
				//get chat history
			};
			newWs.onclose = (event) => {
				handleOnClose(event);
			};
			newWs.onerror = (ev) => {
				console.log(ev, "error");
				setErrorData({
					title: "There was an error on web connection, please: ",
					list: [
						"Refresh the page",
						"Use a new flow tab",
						"Check if the backend is up",
					],
				});
			};
			ws.current = newWs;
		} catch {
			setErrorData({
				title: "There was an error on web connection, please: ",
				list: [
					"Refresh the page",
					"Use a new flow tab",
					"Check if the backend is up",
				],
			});
		}
	}

	useEffect(() => {
		connectWS();
		return () => {
			console.log("unmount");
			console.log(ws);
			if (ws) {
				ws.current.close();
			}
		};
	}, []);

	async function sendAll(data: sendAllProps) {
		try {
			if (ws) {
				ws.current.send(JSON.stringify(data));
			}
		} catch (error) {
			setErrorData({
				title: "There was an erro sending the message",
				list: [error.message],
			});
			setChatValue(data.message);
			connectWS();
		}
	}

	useEffect(() => {
		if (ref.current) ref.current.scrollIntoView({ behavior: "smooth" });
	}, [chatHistory]);

	function validateNode(n: NodeType): Array<string> {
		if (!n.data?.node?.template || !Object.keys(n.data.node.template)) {
			setNoticeData({
				title:
					"We've noticed a potential issue with a node in the flow. Please review it and, if necessary, submit a bug report with your exported flow file. Thank you for your help!",
			});
			return [];
		}

		const {
			type,
			node: { template },
		} = n.data;

		return Object.keys(template).reduce(
			(errors: Array<string>, t) =>
				errors.concat(
					template[t].required &&
						template[t].show &&
						(!template[t].value || template[t].value === "") &&
						!reactFlowInstance
							.getEdges()
							.some(
								(e) =>
									e.targetHandle.split("|")[1] === t &&
									e.targetHandle.split("|")[2] === n.id
							)
						? [
								`${type} is missing ${
									template.display_name
										? template.display_name
										: toNormalCase(template[t].name)
								}.`,
						  ]
						: []
				),
			[] as string[]
		);
	}

	function validateNodes() {
		return reactFlowInstance
			.getNodes()
			.flatMap((n: NodeType) => validateNode(n));
	}

	const ref = useRef(null);

	function sendMessage() {
		if (chatValue !== "") {
			let nodeValidationErrors = validateNodes();
			if (nodeValidationErrors.length === 0) {
				setLockChat(true);
				let message = chatValue;
				setChatValue("");
				addChatHistory(message, true);
				sendAll({
					...reactFlowInstance.toObject(),
					message,
					chatHistory,
					name: flow.name,
					description: flow.description,
				});
			} else {
				setErrorData({
					title: "Oops! Looks like you missed some required information:",
					list: nodeValidationErrors,
				});
			}
		} else {
			setErrorData({
				title: "Error sending message",
				list: ["The message cannot be empty."],
			});
		}
	}
	function clearChat() {
		setChatHistory([]);
		ws.current.send(JSON.stringify({ clear_history: true }));
	}

	function setModalOpen(x: boolean) {
		setOpen(x);
	}
	return (
		<Transition.Root show={open} appear={open} as={Fragment}>
			<Dialog
				as="div"
				className="relative z-10"
				onClose={setModalOpen}
				initialFocus={ref}
			>
				<Transition.Child
					as={Fragment}
					enter="ease-out duration-300"
					enterFrom="opacity-0"
					enterTo="opacity-100"
					leave="ease-in duration-200"
					leaveFrom="opacity-100"
					leaveTo="opacity-0"
				>
					<div className="fixed inset-0 bg-black backdrop-blur-sm dark:bg-gray-600 dark:bg-opacity-80 bg-opacity-80 transition-opacity" />
				</Transition.Child>

				<div className="fixed inset-0 z-10 overflow-y-auto">
					<div className="flex h-full items-end justify-center p-4 text-center sm:items-center sm:p-0">
						<Transition.Child
							as={Fragment}
							enter="ease-out duration-300"
							enterFrom="opacity-0 translate-y-4 sm:translate-y-0 sm:scale-95"
							enterTo="opacity-100 translate-y-0 sm:scale-100"
							leave="ease-in duration-200"
							leaveFrom="opacity-100 translate-y-0 sm:scale-100"
							leaveTo="opacity-0 translate-y-4 sm:translate-y-0 sm:scale-95"
						>
							<Dialog.Panel className=" drop-shadow-2xl relative flex flex-col justify-between transform h-[95%] overflow-hidden rounded-lg bg-white dark:bg-gray-800 text-left shadow-xl transition-all sm:my-8 w-[690px]">
								<div className="relative w-full">
									<button
										onClick={() => clearChat()}
										className="absolute top-2 right-2 hover:text-red-500 z-30"
									>
										<FaEraser className="w-4 h-4" />
									</button>
								</div>
								<div className="w-full h-full bg-white dark:bg-gray-800 border-t dark:border-t-gray-600 flex-col flex items-center overflow-scroll scrollbar-hide">
									{chatHistory.length > 0 ? (
										chatHistory.map((c, i) => <ChatMessage chat={c} key={i} />)
									) : (
										<div className="flex flex-col h-full text-center justify-center w-full items-center align-middle ">
											<span>
												👋{" "}
												<span className="text-gray-600 text-lg">
													LangFlow Chat
												</span>
											</span>
											<br />
											<div className="bg-gray-100 rounded-md w-2/4 px-6 py-8 border border-gray-200">
												<span className="text-base text-gray-500">
													Start a conversation and click the agent’s thoughts{" "}
													<span>
														<ChatBubbleOvalLeftEllipsisIcon className="w-6 h-6 inline animate-bounce " />
													</span>{" "}
													to inspect the chaining process.
												</span>
											</div>
										</div>
									)}
									<div ref={ref}></div>
								</div>
								<div className="w-full bg-white dark:bg-gray-800 border-t dark:border-t-gray-600 flex-col flex items-center justify-between p-3">
									<div className="relative w-full mt-1 rounded-md shadow-sm">
										<ChatInput
											chatValue={chatValue}
											lockChat={lockChat}
											sendMessage={sendMessage}
											setChatValue={setChatValue}
										/>
									</div>
								</div>
							</Dialog.Panel>
						</Transition.Child>
					</div>
				</div>
			</Dialog>
		</Transition.Root>
	);
}<|MERGE_RESOLUTION|>--- conflicted
+++ resolved
@@ -14,65 +14,66 @@
 const _ = require("lodash");
 
 export default function ChatModal({
-	flow,
-	open,
-	setOpen,
+  flow,
+  open,
+  setOpen,
 }: {
-	open: boolean;
-	setOpen: Function;
-	flow: FlowType;
+  open: boolean;
+  setOpen: Function;
+  flow: FlowType;
 }) {
-	const [chatValue, setChatValue] = useState("");
-	const [chatHistory, setChatHistory] = useState<ChatMessageType[]>([]);
-	const { reactFlowInstance } = useContext(typesContext);
-	const { setErrorData, setNoticeData } = useContext(alertContext);
-	const ws = useRef<WebSocket | null>(null);
-	const [lockChat, setLockChat] = useState(false);
-	const isOpen = useRef(open);
-
-	useEffect(() => {
-		isOpen.current = open;
-	}, [open]);
-	var isStream = false;
-
-	const addChatHistory = (
-		message: string,
-		isSend: boolean,
-		thought?: string,
-		files?: Array<any>
-	) => {
-		setChatHistory((old) => {
-			let newChat = _.cloneDeep(old);
-			if (files) {
-				newChat.push({ message, isSend, files, thought });
-			} else if (thought) {
-				newChat.push({ message, isSend, thought });
-			} else {
-				newChat.push({ message, isSend });
-			}
-			return newChat;
-		});
-	};
-
-	//add proper type signature for function
-
-<<<<<<< HEAD
+  const [chatValue, setChatValue] = useState("");
+  const [chatHistory, setChatHistory] = useState<ChatMessageType[]>([]);
+  const { reactFlowInstance } = useContext(typesContext);
+  const { setErrorData, setNoticeData } = useContext(alertContext);
+  const ws = useRef<WebSocket | null>(null);
+  const [lockChat, setLockChat] = useState(false);
+  const isOpen = useRef(open);
+
+  useEffect(() => {
+    isOpen.current = open;
+  }, [open]);
+  var isStream = false;
+
+  const addChatHistory = (
+    message: string,
+    isSend: boolean,
+    thought?: string,
+    files?: Array<any>
+  ) => {
+    setChatHistory((old) => {
+      let newChat = _.cloneDeep(old);
+      if (files) {
+        newChat.push({ message, isSend, files, thought });
+      } else if (thought) {
+        newChat.push({ message, isSend, thought });
+      } else {
+        newChat.push({ message, isSend });
+      }
+      return newChat;
+    });
+  };
+
+  //add proper type signature for function
+
   function updateLastMessage({
     str,
     thought,
     end = false,
+    files,
   }: {
     str?: string;
     thought?: string;
     // end param default is false
     end?: boolean;
+    files?: Array<any>;
   }) {
     setChatHistory((old) => {
       let newChat = [...old];
       if (str) {
-        if (end && !newChat[newChat.length - 1].message) {
+        if (end) {
           newChat[newChat.length - 1].message = str;
-        } else if (!end) {
+        } else {
           newChat[newChat.length - 1].message =
             newChat[newChat.length - 1].message + str;
         }
@@ -80,358 +81,326 @@
       if (thought) {
         newChat[newChat.length - 1].thought = thought;
       }
+      if (files) {
+        newChat[newChat.length - 1].files = files;
+      }
       return newChat;
     });
   }
-=======
-	function updateLastMessage({
-		str,
-		thought,
-		end = false,
-		files
-	
-	}: {
-		str?: string;
-		thought?: string;
-		// end param default is false
-		end?: boolean;
-		files?: Array<any>
-	}) {
-		setChatHistory((old) => {
-			let newChat = [...old];
-			if (str) {
-				if (end) {
-					newChat[newChat.length - 1].message = str;
-				} else {
-					newChat[newChat.length - 1].message =
-						newChat[newChat.length - 1].message + str;
-				}
-			}
-			if (thought) {
-				newChat[newChat.length - 1].thought = thought;
-			}
-			if(files){
-				newChat[newChat.length - 1].files = files;
-			}
-			return newChat;
-		});
-	}
->>>>>>> eb4ebc4b
-
-	function handleOnClose(event: CloseEvent) {
-		if (isOpen.current) {
-			console.log(event)
-			setLockChat(false);
-			setTimeout(() => {
-				connectWS();
-			}, 1000);
-		}
-	}
-
-	function handleWsMessage(data: any) {
-		if (Array.isArray(data)) {
-			//set chat history
-			setChatHistory((_) => {
-				let newChatHistory: ChatMessageType[] = [];
-				data.forEach(
-					(chatItem: {
-						intermediate_steps?: "string";
-						is_bot: boolean;
-						message: string;
-						type: string;
-						files?: Array<any>;
-					}) => {
-						if (chatItem.message) {
-							newChatHistory.push(
-								chatItem.files
-									? {
-											isSend: !chatItem.is_bot,
-											message: chatItem.message,
-											thought: chatItem.intermediate_steps,
-											files: chatItem.files,
-									  }
-									: {
-											isSend: !chatItem.is_bot,
-											message: chatItem.message,
-											thought: chatItem.intermediate_steps,
-									  }
-							);
-						}
-					}
-				);
-				return newChatHistory;
-			});
-		}
-		if (data.type === "start") {
-			console.log("start");
-			addChatHistory("", false);
-			isStream = true;
-		}
-		if (data.type === "end") {
-			if (data.intermediate_steps) {
-				
-				updateLastMessage({
-					str: data.message,
-					thought: data.intermediate_steps,
-					end: true,
-				});
-			}
-			if(data.files){
-				updateLastMessage({
-					end: true,
-					files: data.files
-				});
-			}
-
-			setLockChat(false);
-			isStream = false;
-		}
-		if (data.type === "stream" && isStream) {
-			updateLastMessage({ str: data.message });
-		}
-	}
-
-	function connectWS() {
-		try {
-			const urlWs =
-				process.env.NODE_ENV === "development"
-					? `ws://localhost:7860/chat/${flow.id}`
-					: `${window.location.protocol === "https:" ? "wss" : "ws"}://${
-							window.location.host
-					  }/chat/${flow.id}`;
-
-			const newWs = new WebSocket(urlWs);
-			newWs.onopen = () => {
-				console.log("WebSocket connection established!");
-			};
-			console.log(flow.id);
-			newWs.onmessage = (event) => {
-				const data = JSON.parse(event.data);
-				console.log("Received data:", data);
-				handleWsMessage(data);
-				//get chat history
-			};
-			newWs.onclose = (event) => {
-				handleOnClose(event);
-			};
-			newWs.onerror = (ev) => {
-				console.log(ev, "error");
-				setErrorData({
-					title: "There was an error on web connection, please: ",
-					list: [
-						"Refresh the page",
-						"Use a new flow tab",
-						"Check if the backend is up",
-					],
-				});
-			};
-			ws.current = newWs;
-		} catch {
-			setErrorData({
-				title: "There was an error on web connection, please: ",
-				list: [
-					"Refresh the page",
-					"Use a new flow tab",
-					"Check if the backend is up",
-				],
-			});
-		}
-	}
-
-	useEffect(() => {
-		connectWS();
-		return () => {
-			console.log("unmount");
-			console.log(ws);
-			if (ws) {
-				ws.current.close();
-			}
-		};
-	}, []);
-
-	async function sendAll(data: sendAllProps) {
-		try {
-			if (ws) {
-				ws.current.send(JSON.stringify(data));
-			}
-		} catch (error) {
-			setErrorData({
-				title: "There was an erro sending the message",
-				list: [error.message],
-			});
-			setChatValue(data.message);
-			connectWS();
-		}
-	}
-
-	useEffect(() => {
-		if (ref.current) ref.current.scrollIntoView({ behavior: "smooth" });
-	}, [chatHistory]);
-
-	function validateNode(n: NodeType): Array<string> {
-		if (!n.data?.node?.template || !Object.keys(n.data.node.template)) {
-			setNoticeData({
-				title:
-					"We've noticed a potential issue with a node in the flow. Please review it and, if necessary, submit a bug report with your exported flow file. Thank you for your help!",
-			});
-			return [];
-		}
-
-		const {
-			type,
-			node: { template },
-		} = n.data;
-
-		return Object.keys(template).reduce(
-			(errors: Array<string>, t) =>
-				errors.concat(
-					template[t].required &&
-						template[t].show &&
-						(!template[t].value || template[t].value === "") &&
-						!reactFlowInstance
-							.getEdges()
-							.some(
-								(e) =>
-									e.targetHandle.split("|")[1] === t &&
-									e.targetHandle.split("|")[2] === n.id
-							)
-						? [
-								`${type} is missing ${
-									template.display_name
-										? template.display_name
-										: toNormalCase(template[t].name)
-								}.`,
-						  ]
-						: []
-				),
-			[] as string[]
-		);
-	}
-
-	function validateNodes() {
-		return reactFlowInstance
-			.getNodes()
-			.flatMap((n: NodeType) => validateNode(n));
-	}
-
-	const ref = useRef(null);
-
-	function sendMessage() {
-		if (chatValue !== "") {
-			let nodeValidationErrors = validateNodes();
-			if (nodeValidationErrors.length === 0) {
-				setLockChat(true);
-				let message = chatValue;
-				setChatValue("");
-				addChatHistory(message, true);
-				sendAll({
-					...reactFlowInstance.toObject(),
-					message,
-					chatHistory,
-					name: flow.name,
-					description: flow.description,
-				});
-			} else {
-				setErrorData({
-					title: "Oops! Looks like you missed some required information:",
-					list: nodeValidationErrors,
-				});
-			}
-		} else {
-			setErrorData({
-				title: "Error sending message",
-				list: ["The message cannot be empty."],
-			});
-		}
-	}
-	function clearChat() {
-		setChatHistory([]);
-		ws.current.send(JSON.stringify({ clear_history: true }));
-	}
-
-	function setModalOpen(x: boolean) {
-		setOpen(x);
-	}
-	return (
-		<Transition.Root show={open} appear={open} as={Fragment}>
-			<Dialog
-				as="div"
-				className="relative z-10"
-				onClose={setModalOpen}
-				initialFocus={ref}
-			>
-				<Transition.Child
-					as={Fragment}
-					enter="ease-out duration-300"
-					enterFrom="opacity-0"
-					enterTo="opacity-100"
-					leave="ease-in duration-200"
-					leaveFrom="opacity-100"
-					leaveTo="opacity-0"
-				>
-					<div className="fixed inset-0 bg-black backdrop-blur-sm dark:bg-gray-600 dark:bg-opacity-80 bg-opacity-80 transition-opacity" />
-				</Transition.Child>
-
-				<div className="fixed inset-0 z-10 overflow-y-auto">
-					<div className="flex h-full items-end justify-center p-4 text-center sm:items-center sm:p-0">
-						<Transition.Child
-							as={Fragment}
-							enter="ease-out duration-300"
-							enterFrom="opacity-0 translate-y-4 sm:translate-y-0 sm:scale-95"
-							enterTo="opacity-100 translate-y-0 sm:scale-100"
-							leave="ease-in duration-200"
-							leaveFrom="opacity-100 translate-y-0 sm:scale-100"
-							leaveTo="opacity-0 translate-y-4 sm:translate-y-0 sm:scale-95"
-						>
-							<Dialog.Panel className=" drop-shadow-2xl relative flex flex-col justify-between transform h-[95%] overflow-hidden rounded-lg bg-white dark:bg-gray-800 text-left shadow-xl transition-all sm:my-8 w-[690px]">
-								<div className="relative w-full">
-									<button
-										onClick={() => clearChat()}
-										className="absolute top-2 right-2 hover:text-red-500 z-30"
-									>
-										<FaEraser className="w-4 h-4" />
-									</button>
-								</div>
-								<div className="w-full h-full bg-white dark:bg-gray-800 border-t dark:border-t-gray-600 flex-col flex items-center overflow-scroll scrollbar-hide">
-									{chatHistory.length > 0 ? (
-										chatHistory.map((c, i) => <ChatMessage chat={c} key={i} />)
-									) : (
-										<div className="flex flex-col h-full text-center justify-center w-full items-center align-middle ">
-											<span>
-												👋{" "}
-												<span className="text-gray-600 text-lg">
-													LangFlow Chat
-												</span>
-											</span>
-											<br />
-											<div className="bg-gray-100 rounded-md w-2/4 px-6 py-8 border border-gray-200">
-												<span className="text-base text-gray-500">
-													Start a conversation and click the agent’s thoughts{" "}
-													<span>
-														<ChatBubbleOvalLeftEllipsisIcon className="w-6 h-6 inline animate-bounce " />
-													</span>{" "}
-													to inspect the chaining process.
-												</span>
-											</div>
-										</div>
-									)}
-									<div ref={ref}></div>
-								</div>
-								<div className="w-full bg-white dark:bg-gray-800 border-t dark:border-t-gray-600 flex-col flex items-center justify-between p-3">
-									<div className="relative w-full mt-1 rounded-md shadow-sm">
-										<ChatInput
-											chatValue={chatValue}
-											lockChat={lockChat}
-											sendMessage={sendMessage}
-											setChatValue={setChatValue}
-										/>
-									</div>
-								</div>
-							</Dialog.Panel>
-						</Transition.Child>
-					</div>
-				</div>
-			</Dialog>
-		</Transition.Root>
-	);
+
+  function handleOnClose(event: CloseEvent) {
+    if (isOpen.current) {
+      console.log(event);
+      setLockChat(false);
+      setTimeout(() => {
+        connectWS();
+      }, 1000);
+    }
+  }
+
+  function handleWsMessage(data: any) {
+    if (Array.isArray(data)) {
+      //set chat history
+      setChatHistory((_) => {
+        let newChatHistory: ChatMessageType[] = [];
+        data.forEach(
+          (chatItem: {
+            intermediate_steps?: "string";
+            is_bot: boolean;
+            message: string;
+            type: string;
+            files?: Array<any>;
+          }) => {
+            if (chatItem.message) {
+              newChatHistory.push(
+                chatItem.files
+                  ? {
+                      isSend: !chatItem.is_bot,
+                      message: chatItem.message,
+                      thought: chatItem.intermediate_steps,
+                      files: chatItem.files,
+                    }
+                  : {
+                      isSend: !chatItem.is_bot,
+                      message: chatItem.message,
+                      thought: chatItem.intermediate_steps,
+                    }
+              );
+            }
+          }
+        );
+        return newChatHistory;
+      });
+    }
+    if (data.type === "start") {
+      console.log("start");
+      addChatHistory("", false);
+      isStream = true;
+    }
+    if (data.type === "end") {
+      if (data.intermediate_steps) {
+        updateLastMessage({
+          str: data.message,
+          thought: data.intermediate_steps,
+          end: true,
+        });
+      }
+      if (data.files) {
+        updateLastMessage({
+          end: true,
+          files: data.files,
+        });
+      }
+
+      setLockChat(false);
+      isStream = false;
+    }
+    if (data.type === "stream" && isStream) {
+      updateLastMessage({ str: data.message });
+    }
+  }
+
+  function connectWS() {
+    try {
+      const urlWs =
+        process.env.NODE_ENV === "development"
+          ? `ws://localhost:7860/chat/${flow.id}`
+          : `${window.location.protocol === "https:" ? "wss" : "ws"}://${
+              window.location.host
+            }/chat/${flow.id}`;
+
+      const newWs = new WebSocket(urlWs);
+      newWs.onopen = () => {
+        console.log("WebSocket connection established!");
+      };
+      console.log(flow.id);
+      newWs.onmessage = (event) => {
+        const data = JSON.parse(event.data);
+        console.log("Received data:", data);
+        handleWsMessage(data);
+        //get chat history
+      };
+      newWs.onclose = (event) => {
+        handleOnClose(event);
+      };
+      newWs.onerror = (ev) => {
+        console.log(ev, "error");
+        setErrorData({
+          title: "There was an error on web connection, please: ",
+          list: [
+            "Refresh the page",
+            "Use a new flow tab",
+            "Check if the backend is up",
+          ],
+        });
+      };
+      ws.current = newWs;
+    } catch {
+      setErrorData({
+        title: "There was an error on web connection, please: ",
+        list: [
+          "Refresh the page",
+          "Use a new flow tab",
+          "Check if the backend is up",
+        ],
+      });
+    }
+  }
+
+  useEffect(() => {
+    connectWS();
+    return () => {
+      console.log("unmount");
+      console.log(ws);
+      if (ws) {
+        ws.current.close();
+      }
+    };
+  }, []);
+
+  async function sendAll(data: sendAllProps) {
+    try {
+      if (ws) {
+        ws.current.send(JSON.stringify(data));
+      }
+    } catch (error) {
+      setErrorData({
+        title: "There was an erro sending the message",
+        list: [error.message],
+      });
+      setChatValue(data.message);
+      connectWS();
+    }
+  }
+
+  useEffect(() => {
+    if (ref.current) ref.current.scrollIntoView({ behavior: "smooth" });
+  }, [chatHistory]);
+
+  function validateNode(n: NodeType): Array<string> {
+    if (!n.data?.node?.template || !Object.keys(n.data.node.template)) {
+      setNoticeData({
+        title:
+          "We've noticed a potential issue with a node in the flow. Please review it and, if necessary, submit a bug report with your exported flow file. Thank you for your help!",
+      });
+      return [];
+    }
+
+    const {
+      type,
+      node: { template },
+    } = n.data;
+
+    return Object.keys(template).reduce(
+      (errors: Array<string>, t) =>
+        errors.concat(
+          template[t].required &&
+            template[t].show &&
+            (!template[t].value || template[t].value === "") &&
+            !reactFlowInstance
+              .getEdges()
+              .some(
+                (e) =>
+                  e.targetHandle.split("|")[1] === t &&
+                  e.targetHandle.split("|")[2] === n.id
+              )
+            ? [
+                `${type} is missing ${
+                  template.display_name
+                    ? template.display_name
+                    : toNormalCase(template[t].name)
+                }.`,
+              ]
+            : []
+        ),
+      [] as string[]
+    );
+  }
+
+  function validateNodes() {
+    return reactFlowInstance
+      .getNodes()
+      .flatMap((n: NodeType) => validateNode(n));
+  }
+
+  const ref = useRef(null);
+
+  function sendMessage() {
+    if (chatValue !== "") {
+      let nodeValidationErrors = validateNodes();
+      if (nodeValidationErrors.length === 0) {
+        setLockChat(true);
+        let message = chatValue;
+        setChatValue("");
+        addChatHistory(message, true);
+        sendAll({
+          ...reactFlowInstance.toObject(),
+          message,
+          chatHistory,
+          name: flow.name,
+          description: flow.description,
+        });
+      } else {
+        setErrorData({
+          title: "Oops! Looks like you missed some required information:",
+          list: nodeValidationErrors,
+        });
+      }
+    } else {
+      setErrorData({
+        title: "Error sending message",
+        list: ["The message cannot be empty."],
+      });
+    }
+  }
+  function clearChat() {
+    setChatHistory([]);
+    ws.current.send(JSON.stringify({ clear_history: true }));
+  }
+
+  function setModalOpen(x: boolean) {
+    setOpen(x);
+  }
+  return (
+    <Transition.Root show={open} appear={open} as={Fragment}>
+      <Dialog
+        as="div"
+        className="relative z-10"
+        onClose={setModalOpen}
+        initialFocus={ref}
+      >
+        <Transition.Child
+          as={Fragment}
+          enter="ease-out duration-300"
+          enterFrom="opacity-0"
+          enterTo="opacity-100"
+          leave="ease-in duration-200"
+          leaveFrom="opacity-100"
+          leaveTo="opacity-0"
+        >
+          <div className="fixed inset-0 bg-black backdrop-blur-sm dark:bg-gray-600 dark:bg-opacity-80 bg-opacity-80 transition-opacity" />
+        </Transition.Child>
+
+        <div className="fixed inset-0 z-10 overflow-y-auto">
+          <div className="flex h-full items-end justify-center p-4 text-center sm:items-center sm:p-0">
+            <Transition.Child
+              as={Fragment}
+              enter="ease-out duration-300"
+              enterFrom="opacity-0 translate-y-4 sm:translate-y-0 sm:scale-95"
+              enterTo="opacity-100 translate-y-0 sm:scale-100"
+              leave="ease-in duration-200"
+              leaveFrom="opacity-100 translate-y-0 sm:scale-100"
+              leaveTo="opacity-0 translate-y-4 sm:translate-y-0 sm:scale-95"
+            >
+              <Dialog.Panel className=" drop-shadow-2xl relative flex flex-col justify-between transform h-[95%] overflow-hidden rounded-lg bg-white dark:bg-gray-800 text-left shadow-xl transition-all sm:my-8 w-[690px]">
+                <div className="relative w-full">
+                  <button
+                    onClick={() => clearChat()}
+                    className="absolute top-2 right-2 hover:text-red-500 z-30"
+                  >
+                    <FaEraser className="w-4 h-4" />
+                  </button>
+                </div>
+                <div className="w-full h-full bg-white dark:bg-gray-800 border-t dark:border-t-gray-600 flex-col flex items-center overflow-scroll scrollbar-hide">
+                  {chatHistory.length > 0 ? (
+                    chatHistory.map((c, i) => <ChatMessage chat={c} key={i} />)
+                  ) : (
+                    <div className="flex flex-col h-full text-center justify-center w-full items-center align-middle ">
+                      <span>
+                        👋{" "}
+                        <span className="text-gray-600 text-lg">
+                          LangFlow Chat
+                        </span>
+                      </span>
+                      <br />
+                      <div className="bg-gray-100 rounded-md w-2/4 px-6 py-8 border border-gray-200">
+                        <span className="text-base text-gray-500">
+                          Start a conversation and click the agent’s thoughts{" "}
+                          <span>
+                            <ChatBubbleOvalLeftEllipsisIcon className="w-6 h-6 inline animate-bounce " />
+                          </span>{" "}
+                          to inspect the chaining process.
+                        </span>
+                      </div>
+                    </div>
+                  )}
+                  <div ref={ref}></div>
+                </div>
+                <div className="w-full bg-white dark:bg-gray-800 border-t dark:border-t-gray-600 flex-col flex items-center justify-between p-3">
+                  <div className="relative w-full mt-1 rounded-md shadow-sm">
+                    <ChatInput
+                      chatValue={chatValue}
+                      lockChat={lockChat}
+                      sendMessage={sendMessage}
+                      setChatValue={setChatValue}
+                    />
+                  </div>
+                </div>
+              </Dialog.Panel>
+            </Transition.Child>
+          </div>
+        </div>
+      </Dialog>
+    </Transition.Root>
+  );
 }