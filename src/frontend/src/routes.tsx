--- conflicted
+++ resolved
@@ -76,7 +76,7 @@
         >
           <Route index element={<Navigate replace to={"general"} />} />
           <Route path="global-variables" element={<GlobalVariablesPage />} />
-          <Route path="general" element={<GeneralPage />} />
+          <Route path="general/:scrollId?" element={<GeneralPage />} />
           <Route path="shortcuts" element={<ShortcutsPage />} />
         </Route>
         <Route
@@ -99,53 +99,6 @@
             </ProtectedRoute>
           }
         />
-<<<<<<< HEAD
-      </Route>
-      <Route
-        path="/settings"
-        element={
-          <ProtectedRoute>
-            <SettingsPage />
-          </ProtectedRoute>
-        }
-      >
-        <Route index element={<Navigate replace to={"general"} />} />
-        <Route path="global-variables" element={<GlobalVariablesPage />} />
-        <Route path="general/:scrollId?" element={<GeneralPage />} />
-        <Route path="shortcuts" element={<ShortcutsPage />} />
-      </Route>
-      <Route
-        path="/store"
-        element={
-          <ProtectedRoute>
-            <StoreGuard>
-              <StorePage />
-            </StoreGuard>
-          </ProtectedRoute>
-        }
-      />
-      <Route
-        path="/store/:id/"
-        element={
-          <ProtectedRoute>
-            <StoreGuard>
-              <StorePage />
-            </StoreGuard>
-          </ProtectedRoute>
-        }
-      />
-      <Route path="/playground/:id/">
-        <Route
-          path=""
-          element={
-            <ProtectedRoute>
-              <PlaygroundPage />
-            </ProtectedRoute>
-          }
-        />
-      </Route>
-      <Route path="/flow/:id/">
-=======
         <Route path="/playground/:id/">
           <Route
             path=""
@@ -182,7 +135,6 @@
             }
           />
         </Route>
->>>>>>> 610753fb
         <Route
           path="*"
           element={
