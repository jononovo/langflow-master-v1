from fastapi.testclient import TestClient
<<<<<<< HEAD


# def test_hugging_face_hub(client: TestClient):
#     response = client.get("api/v1/all")
#     assert response.status_code == 200
#     json_response = response.json()
#     language_models = json_response["llms"]

#     model = language_models["HuggingFaceHub"]
#     template = model["template"]

#     assert template["cache"] == {
#         "required": False,
#         "placeholder": "",
#         "show": False,
#         "multiline": False,
#         "password": False,
#         "name": "cache",
#         "type": "bool",
#         "list": False,
#         "advanced": False,
#     }
#     assert template["verbose"] == {
#         "required": False,
#         "placeholder": "",
#         "show": False,
#         "multiline": False,
#         "value": False,
#         "password": False,
#         "name": "verbose",
#         "type": "bool",
#         "list": False,
#         "advanced": False,
#     }
#     assert template["client"] == {
#         "required": False,
#         "placeholder": "",
#         "show": False,
#         "multiline": False,
#         "password": False,
#         "name": "client",
#         "type": "Any",
#         "list": False,
#         "advanced": False,
#     }
#     assert template["repo_id"] == {
#         "required": False,
#         "placeholder": "",
#         "show": True,
#         "multiline": False,
#         "value": "gpt2",
#         "password": False,
#         "name": "repo_id",
#         "type": "str",
#         "list": False,
#         "advanced": False,
#     }
#     assert template["task"] == {
#         "required": True,
#         "placeholder": "",
#         "show": True,
#         "multiline": False,
#         "password": False,
#         "options": ["text-generation", "text2text-generation"],
#         "name": "task",
#         "type": "str",
#         "list": True,
#         "advanced": True,
#     }
#     assert template["model_kwargs"] == {
#         "required": False,
#         "placeholder": "",
#         "show": True,
#         "multiline": False,
#         "password": False,
#         "name": "model_kwargs",
#         "type": "code",
#         "list": False,
#         "advanced": True,
#     }
#     assert template["huggingfacehub_api_token"] == {
#         "required": False,
#         "placeholder": "",
#         "show": True,
#         "multiline": False,
#         "password": True,
#         "name": "huggingfacehub_api_token",
#         "display_name": "HuggingFace Hub API Token",
#         "type": "str",
#         "list": False,
#         "advanced": False,
#     }
=======
>>>>>>> f081a007


def test_openai(client: TestClient, logged_in_headers):
    response = client.get("api/v1/all", headers=logged_in_headers)
    assert response.status_code == 200
    json_response = response.json()
    language_models = json_response["llms"]

    model = language_models["OpenAI"]
    template = model["template"]

    assert template["cache"] == {
        "required": False,
        "dynamic": False,
        "placeholder": "",
        "show": False,
        "multiline": False,
        "password": False,
        "name": "cache",
        "type": "bool",
        "list": False,
        "advanced": False,
        "info": "",
    }
    assert template["verbose"] == {
        "required": False,
        "dynamic": False,
        "placeholder": "",
        "show": False,
        "multiline": False,
        "password": False,
        "name": "verbose",
        "type": "bool",
        "list": False,
        "advanced": False,
        "info": "",
    }
    assert template["client"] == {
        "required": False,
        "dynamic": False,
        "placeholder": "",
        "show": False,
        "multiline": False,
        "password": False,
        "name": "client",
        "type": "Any",
        "list": False,
        "advanced": False,
        "info": "",
    }
    assert template["model_name"] == {
        "required": False,
        "dynamic": False,
        "placeholder": "",
        "show": True,
        "multiline": False,
        "value": "text-davinci-003",
        "password": False,
        "options": [
            "text-davinci-003",
            "text-davinci-002",
            "text-curie-001",
            "text-babbage-001",
            "text-ada-001",
        ],
        "name": "model_name",
        "type": "str",
        "list": True,
        "advanced": False,
        "info": "",
    }
    # Add more assertions for other properties here
    assert template["temperature"] == {
        "required": False,
        "dynamic": False,
        "placeholder": "",
        "show": True,
        "multiline": False,
        "value": 0.7,
        "password": False,
        "name": "temperature",
        "type": "float",
        "list": False,
        "advanced": False,
        "info": "",
    }
    assert template["max_tokens"] == {
        "required": False,
        "dynamic": False,
        "placeholder": "",
        "show": True,
        "multiline": False,
        "value": 256,
        "password": True,
        "name": "max_tokens",
        "type": "int",
        "list": False,
        "advanced": False,
        "info": "",
    }
    assert template["top_p"] == {
        "required": False,
        "dynamic": False,
        "placeholder": "",
        "show": False,
        "multiline": False,
        "value": 1,
        "password": False,
        "name": "top_p",
        "type": "float",
        "list": False,
        "advanced": False,
        "info": "",
    }
    assert template["frequency_penalty"] == {
        "required": False,
        "dynamic": False,
        "placeholder": "",
        "show": False,
        "multiline": False,
        "value": 0,
        "password": False,
        "name": "frequency_penalty",
        "type": "float",
        "list": False,
        "advanced": False,
        "info": "",
    }
    assert template["presence_penalty"] == {
        "required": False,
        "dynamic": False,
        "placeholder": "",
        "show": False,
        "multiline": False,
        "value": 0,
        "password": False,
        "name": "presence_penalty",
        "type": "float",
        "list": False,
        "advanced": False,
        "info": "",
    }
    assert template["n"] == {
        "required": False,
        "dynamic": False,
        "placeholder": "",
        "show": False,
        "multiline": False,
        "value": 1,
        "password": False,
        "name": "n",
        "type": "int",
        "list": False,
        "advanced": False,
        "info": "",
    }
    assert template["best_of"] == {
        "required": False,
        "dynamic": False,
        "placeholder": "",
        "show": False,
        "multiline": False,
        "value": 1,
        "password": False,
        "name": "best_of",
        "type": "int",
        "list": False,
        "advanced": False,
        "info": "",
    }
    assert template["model_kwargs"] == {
        "required": False,
        "dynamic": False,
        "placeholder": "",
        "show": True,
        "multiline": False,
        "password": False,
        "name": "model_kwargs",
        "type": "dict",
        "list": False,
        "advanced": True,
        "info": "",
    }
    assert template["openai_api_key"] == {
        "required": False,
        "dynamic": False,
        "placeholder": "",
        "show": True,
        "multiline": False,
        "value": "",
        "password": True,
        "name": "openai_api_key",
        "display_name": "OpenAI API Key",
        "type": "str",
        "list": False,
        "advanced": False,
        "info": "",
    }
    assert template["batch_size"] == {
        "required": False,
        "dynamic": False,
        "placeholder": "",
        "show": False,
        "multiline": False,
        "value": 20,
        "password": False,
        "name": "batch_size",
        "type": "int",
        "list": False,
        "advanced": False,
        "info": "",
    }
    assert template["request_timeout"] == {
        "required": False,
        "dynamic": False,
        "placeholder": "",
        "show": False,
        "multiline": False,
        "password": False,
        "name": "request_timeout",
        "type": "float",
        "list": False,
        "advanced": False,
        "info": "",
    }
    assert template["logit_bias"] == {
        "required": False,
        "dynamic": False,
        "placeholder": "",
        "show": False,
        "multiline": False,
        "password": False,
        "name": "logit_bias",
        "type": "dict",
        "list": False,
        "advanced": False,
        "info": "",
    }
    assert template["max_retries"] == {
        "required": False,
        "dynamic": False,
        "placeholder": "",
        "show": False,
        "multiline": False,
        "value": 6,
        "password": False,
        "name": "max_retries",
        "type": "int",
        "list": False,
        "advanced": False,
        "info": "",
    }
    assert template["streaming"] == {
        "required": False,
        "dynamic": False,
        "placeholder": "",
        "show": False,
        "multiline": False,
        "value": False,
        "password": False,
        "name": "streaming",
        "type": "bool",
        "list": False,
        "advanced": False,
        "info": "",
    }


def test_chat_open_ai(client: TestClient, logged_in_headers):
    response = client.get("api/v1/all", headers=logged_in_headers)
    assert response.status_code == 200
    json_response = response.json()
    language_models = json_response["llms"]

    model = language_models["ChatOpenAI"]
    template = model["template"]

    assert template["verbose"] == {
        "required": False,
        "dynamic": False,
        "placeholder": "",
        "show": False,
        "multiline": False,
        "value": False,
        "password": False,
        "name": "verbose",
        "type": "bool",
        "list": False,
        "advanced": False,
        "info": "",
    }
    assert template["client"] == {
        "required": False,
        "dynamic": False,
        "placeholder": "",
        "show": False,
        "multiline": False,
        "password": False,
        "name": "client",
        "type": "Any",
        "list": False,
        "advanced": False,
        "info": "",
    }
    assert template["model_name"] == {
        "required": False,
        "dynamic": False,
        "placeholder": "",
        "show": True,
        "multiline": False,
        "value": "gpt-3.5-turbo-0613",
        "password": False,
        "options": [
            "gpt-3.5-turbo-0613",
            "gpt-3.5-turbo",
            "gpt-3.5-turbo-16k-0613",
            "gpt-3.5-turbo-16k",
            "gpt-4-0613",
            "gpt-4-32k-0613",
            "gpt-4",
            "gpt-4-32k",
        ],
        "name": "model_name",
        "type": "str",
        "list": True,
        "advanced": False,
        "info": "",
    }
    assert template["temperature"] == {
        "required": False,
        "dynamic": False,
        "placeholder": "",
        "show": True,
        "multiline": False,
        "value": 0.7,
        "password": False,
        "name": "temperature",
        "type": "float",
        "list": False,
        "advanced": False,
        "info": "",
    }
    assert template["model_kwargs"] == {
        "required": False,
        "dynamic": False,
        "placeholder": "",
        "show": True,
        "multiline": False,
        "password": False,
        "name": "model_kwargs",
        "type": "dict",
        "list": False,
        "advanced": True,
        "info": "",
    }
    assert template["openai_api_key"] == {
        "required": False,
        "dynamic": False,
        "placeholder": "",
        "show": True,
        "multiline": False,
        "value": "",
        "password": True,
        "name": "openai_api_key",
        "display_name": "OpenAI API Key",
        "type": "str",
        "list": False,
        "advanced": False,
        "info": "",
    }
    assert template["request_timeout"] == {
        "required": False,
        "dynamic": False,
        "placeholder": "",
        "show": False,
        "multiline": False,
        "password": False,
        "name": "request_timeout",
        "type": "float",
        "list": False,
        "advanced": False,
        "info": "",
    }
    assert template["max_retries"] == {
        "required": False,
        "dynamic": False,
        "placeholder": "",
        "show": False,
        "multiline": False,
        "value": 6,
        "password": False,
        "name": "max_retries",
        "type": "int",
        "list": False,
        "advanced": False,
        "info": "",
    }
    assert template["streaming"] == {
        "required": False,
        "dynamic": False,
        "placeholder": "",
        "show": False,
        "multiline": False,
        "value": False,
        "password": False,
        "name": "streaming",
        "type": "bool",
        "list": False,
        "advanced": False,
        "info": "",
    }
    assert template["n"] == {
        "required": False,
        "dynamic": False,
        "placeholder": "",
        "show": False,
        "multiline": False,
        "value": 1,
        "password": False,
        "name": "n",
        "type": "int",
        "list": False,
        "advanced": False,
        "info": "",
    }

    assert template["max_tokens"] == {
        "required": False,
        "dynamic": False,
        "placeholder": "",
        "show": True,
        "multiline": False,
        "password": True,
        "name": "max_tokens",
        "type": "int",
        "list": False,
        "advanced": False,
        "info": "",
    }
    assert template["_type"] == "ChatOpenAI"
    assert (
        model["description"] == "`OpenAI` Chat large language models API."  # noqa E501
    )
    assert set(model["base_classes"]) == {
        "BaseLLM",
        "BaseChatModel",
        "ChatOpenAI",
        "BaseLanguageModel",
    }


# Commenting this out for now, as it requires to activate the nodes
# def test_azure_open_ai(client: TestClient):
#     response = client.get("/all")
#     assert response.status_code == 200
#     json_response = response.json()
#     language_models = json_response["llms"]

#     model = language_models["AzureOpenAI"]
#     template = model["template"]

#     assert template["model_name"]["show"] is False
#     assert template["deployment_name"] == {
#         "required": False,
#         "placeholder": "",
#         "show": True,
#         "multiline": False,
#         "value": "",
#         "password": False,
#         "name": "deployment_name",
#         "advanced": False,
#         "type": "str",
#         "list": False,
#     }


# def test_azure_chat_open_ai(client: TestClient):
#     response = client.get("/all")
#     assert response.status_code == 200
#     json_response = response.json()
#     language_models = json_response["llms"]

#     model = language_models["AzureChatOpenAI"]
#     template = model["template"]

#     assert template["model_name"]["show"] is False
#     assert template["deployment_name"] == {
#         "required": False,
#         "placeholder": "",
#         "show": True,
#         "multiline": False,
#         "value": "",
#         "password": False,
#         "name": "deployment_name",
#         "advanced": False,
#         "type": "str",
#         "list": False,
#     }
#     assert template["openai_api_type"] == {
#         "required": False,
#         "placeholder": "",
#         "show": False,
#         "multiline": False,
#         "value": "azure",
#         "password": False,
#         "name": "openai_api_type",
#         "display_name": "OpenAI API Type",
#         "advanced": False,
#         "type": "str",
#         "list": False,
#     }
#     assert template["openai_api_version"] == {
#         "required": False,
#         "placeholder": "",
#         "show": True,
#         "multiline": False,
#         "value": "2023-03-15-preview",
#         "password": False,
#         "name": "openai_api_version",
#         "display_name": "OpenAI API Version",
#         "advanced": False,
#         "type": "str",
#         "list": False,
#     }<|MERGE_RESOLUTION|>--- conflicted
+++ resolved
@@ -1,99 +1,4 @@
 from fastapi.testclient import TestClient
-<<<<<<< HEAD
-
-
-# def test_hugging_face_hub(client: TestClient):
-#     response = client.get("api/v1/all")
-#     assert response.status_code == 200
-#     json_response = response.json()
-#     language_models = json_response["llms"]
-
-#     model = language_models["HuggingFaceHub"]
-#     template = model["template"]
-
-#     assert template["cache"] == {
-#         "required": False,
-#         "placeholder": "",
-#         "show": False,
-#         "multiline": False,
-#         "password": False,
-#         "name": "cache",
-#         "type": "bool",
-#         "list": False,
-#         "advanced": False,
-#     }
-#     assert template["verbose"] == {
-#         "required": False,
-#         "placeholder": "",
-#         "show": False,
-#         "multiline": False,
-#         "value": False,
-#         "password": False,
-#         "name": "verbose",
-#         "type": "bool",
-#         "list": False,
-#         "advanced": False,
-#     }
-#     assert template["client"] == {
-#         "required": False,
-#         "placeholder": "",
-#         "show": False,
-#         "multiline": False,
-#         "password": False,
-#         "name": "client",
-#         "type": "Any",
-#         "list": False,
-#         "advanced": False,
-#     }
-#     assert template["repo_id"] == {
-#         "required": False,
-#         "placeholder": "",
-#         "show": True,
-#         "multiline": False,
-#         "value": "gpt2",
-#         "password": False,
-#         "name": "repo_id",
-#         "type": "str",
-#         "list": False,
-#         "advanced": False,
-#     }
-#     assert template["task"] == {
-#         "required": True,
-#         "placeholder": "",
-#         "show": True,
-#         "multiline": False,
-#         "password": False,
-#         "options": ["text-generation", "text2text-generation"],
-#         "name": "task",
-#         "type": "str",
-#         "list": True,
-#         "advanced": True,
-#     }
-#     assert template["model_kwargs"] == {
-#         "required": False,
-#         "placeholder": "",
-#         "show": True,
-#         "multiline": False,
-#         "password": False,
-#         "name": "model_kwargs",
-#         "type": "code",
-#         "list": False,
-#         "advanced": True,
-#     }
-#     assert template["huggingfacehub_api_token"] == {
-#         "required": False,
-#         "placeholder": "",
-#         "show": True,
-#         "multiline": False,
-#         "password": True,
-#         "name": "huggingfacehub_api_token",
-#         "display_name": "HuggingFace Hub API Token",
-#         "type": "str",
-#         "list": False,
-#         "advanced": False,
-#     }
-=======
->>>>>>> f081a007
 
 
 def test_openai(client: TestClient, logged_in_headers):
